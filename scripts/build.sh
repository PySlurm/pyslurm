--- conflicted
+++ resolved
@@ -39,14 +39,7 @@
     yum makecache fast && yum -y install python36u{,-devel,-pip}
 fi
 
-<<<<<<< HEAD
 
-python -V
-python$PYTHON -V
-pip$PYTHON -V
-
-=======
->>>>>>> 2b86b373
 # Install nose
 pip$PYTHON install nose Cython==$CYTHON Sphinx
 
