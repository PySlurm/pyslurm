--- conflicted
+++ resolved
@@ -2909,10 +2909,6 @@
 cdef extern int slurm_time_str2secs(const_char_ptr string)
 cdef extern void slurm_secs2time_str(time_t time, char *string, int size)
 cdef extern void slurm_mins2time_str(uint32_t time, char *string, int size)
-<<<<<<< HEAD
-cdef extern char *slurm_mon_abbr(int mon)
-=======
 cdef extern char *slurm_mon_abbr(int mon)
 cdef extern int slurmdb_report_set_start_end_time(time_t *start, time_t *end)
-cdef extern void *slurm_list_find_first(List l, ListFindF f, void *key)
->>>>>>> aa0387f0
+cdef extern void *slurm_list_find_first(List l, ListFindF f, void *key)