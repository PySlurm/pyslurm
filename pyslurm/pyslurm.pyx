--- conflicted
+++ resolved
@@ -2510,12 +2510,9 @@
             apiError = slurm.slurm_get_errno()
             raise ValueError(slurm.stringOrNone(slurm.slurm_strerror(apiError), ''), apiError)
 
-<<<<<<< HEAD
     def slurm_job_batch_script(uint32_t jobid):
         return slurm.slurm_job_batch_script(slurm.stdout, jobid)
 
-=======
->>>>>>> 42ed31bf
     cdef int fill_job_desc_from_opts(self, dict job_opts, slurm.job_desc_msg_t *desc):
         """
         https://github.com/SchedMD/slurm/blob/0bc4ac4902c4c150ee66b90fb41f3c67352f85ba/src/api/init_msg.c#L54
