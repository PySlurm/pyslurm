#!/usr/bin/env python

import pyslurm
import socket
import sys


def controller_up(controller=1):

	rc = pyslurm.slurm_ping(controller)
	if rc != 0:
		rc = pyslurm.slurm_get_errno()
<<<<<<< HEAD
		print "Failed - %s," % pyslurm.slurm_strerror(rc)
=======
		print "Failed - %s" % pyslurm.slurm_strerror(rc)
>>>>>>> 40cbebca
	else:
		print "Success"


if __name__ == "__main__":

	print "\n"
	print "PySlurm\t%s" % (pyslurm.version())
	print "Slurm\t%s-%s-%s\n" % (pyslurm.slurm_api_version())

	host = socket.gethostname()
	print "Checking host.....%s\n" % host

	a = pyslurm.is_controller(host)
	print "\tHost is controller (%s)\n" % a

	print "Querying SLURM controllers\n"
	primary, backup = pyslurm.get_controllers()

	print "\tPrimary - %s" % primary
	print "\tBackup  - %s" % backup

	print "\nPinging SLURM controllers\n"

	if primary:
		print "\tPrimary .....",
		controller_up()

	if backup:
		print "\tBackup .....",
		controller_up(2)
<|MERGE_RESOLUTION|>--- conflicted
+++ resolved
@@ -10,11 +10,7 @@
 	rc = pyslurm.slurm_ping(controller)
 	if rc != 0:
 		rc = pyslurm.slurm_get_errno()
-<<<<<<< HEAD
-		print "Failed - %s," % pyslurm.slurm_strerror(rc)
-=======
 		print "Failed - %s" % pyslurm.slurm_strerror(rc)
->>>>>>> 40cbebca
 	else:
 		print "Success"
 
