sudo: required
language: python
branches:
  only:
    - master
env:
  matrix:
<<<<<<< HEAD
    - SLURM=19.05.0 CYTHON=0.29.6 PYTHON=3.6
    - SLURM=19.05.0 CYTHON=0.29.6 PYTHON=2.7
=======
    - SLURM=19.05.0 CYTHON=0.29.14 PYTHON=3.6
    - SLURM=19.05.0 CYTHON=0.29.14 PYTHON=3.5
    - SLURM=19.05.0 CYTHON=0.29.14 PYTHON=3.4
    - SLURM=19.05.0 CYTHON=0.29.14 PYTHON=2.7
    - SLURM=19.05.0 CYTHON=0.19.2 PYTHON=3.6
    - SLURM=19.05.0 CYTHON=0.19.2 PYTHON=3.5
    - SLURM=19.05.0 CYTHON=0.19.2 PYTHON=3.4
    - SLURM=19.05.0 CYTHON=0.19.2 PYTHON=2.7
>>>>>>> 0d5e23ae
services:
  - docker
before_install:
  - docker pull giovtorres/docker-centos7-slurm:$SLURM
  - docker run -d -it -h ernie --name slurm-$SLURM -v $PWD:/pyslurm giovtorres/docker-centos7-slurm:$SLURM
install: true
before_script:
  - docker exec -e PYTHON=$PYTHON -e CYTHON=$CYTHON slurm-$SLURM /pyslurm/scripts/build.sh
  - docker exec -e PYTHON=$PYTHON -e CYTHON=$CYTHON slurm-$SLURM /pyslurm/scripts/configure.sh
script:
  - docker exec -e PYTHON=$PYTHON -e CYTHON=$CYTHON slurm-$SLURM /pyslurm/scripts/run_tests.sh
after_success:
  - docker exec -e PYTHON=$PYTHON -e SLURM=$SLURM -e CYTHON=$CYTHON -e GITHUB_TOKEN=$GITHUB_TOKEN -e BRANCH=$TRAVIS_BRANCH slurm-$SLURM /pyslurm/scripts/builddocs.sh<|MERGE_RESOLUTION|>--- conflicted
+++ resolved
@@ -5,19 +5,8 @@
     - master
 env:
   matrix:
-<<<<<<< HEAD
     - SLURM=19.05.0 CYTHON=0.29.6 PYTHON=3.6
     - SLURM=19.05.0 CYTHON=0.29.6 PYTHON=2.7
-=======
-    - SLURM=19.05.0 CYTHON=0.29.14 PYTHON=3.6
-    - SLURM=19.05.0 CYTHON=0.29.14 PYTHON=3.5
-    - SLURM=19.05.0 CYTHON=0.29.14 PYTHON=3.4
-    - SLURM=19.05.0 CYTHON=0.29.14 PYTHON=2.7
-    - SLURM=19.05.0 CYTHON=0.19.2 PYTHON=3.6
-    - SLURM=19.05.0 CYTHON=0.19.2 PYTHON=3.5
-    - SLURM=19.05.0 CYTHON=0.19.2 PYTHON=3.4
-    - SLURM=19.05.0 CYTHON=0.19.2 PYTHON=2.7
->>>>>>> 0d5e23ae
 services:
   - docker
 before_install:
