--- conflicted
+++ resolved
@@ -2,151 +2,6 @@
 language: python
 env:
   matrix:
-<<<<<<< HEAD
-    - SLURM=17.11.0 CYTHON=0.27.3 CENTOS=7 PYTHON=3.6
-    - SLURM=17.11.0 CYTHON=0.27.3 CENTOS=7 PYTHON=3.5
-    - SLURM=17.11.0 CYTHON=0.27.3 CENTOS=7 PYTHON=3.4
-    - SLURM=17.11.0 CYTHON=0.27.3 CENTOS=7 PYTHON=2.7
-    - SLURM=17.11.0 CYTHON=0.27.3 CENTOS=6 PYTHON=2.6
-    - SLURM=17.11.0 CYTHON=0.19.2 CENTOS=7 PYTHON=3.6
-    - SLURM=17.11.0 CYTHON=0.19.2 CENTOS=7 PYTHON=3.5
-    - SLURM=17.11.0 CYTHON=0.19.2 CENTOS=7 PYTHON=3.4
-    - SLURM=17.11.0 CYTHON=0.19.2 CENTOS=7 PYTHON=2.7
-    - SLURM=17.11.0 CYTHON=0.19.2 CENTOS=6 PYTHON=2.6
-    - SLURM=17.11.0 CYTHON=0.15.1 CENTOS=7 PYTHON=2.7
-    - SLURM=17.11.1 CYTHON=0.27.3 CENTOS=7 PYTHON=3.6
-    - SLURM=17.11.1 CYTHON=0.27.3 CENTOS=7 PYTHON=3.5
-    - SLURM=17.11.1 CYTHON=0.27.3 CENTOS=7 PYTHON=3.4
-    - SLURM=17.11.1 CYTHON=0.27.3 CENTOS=7 PYTHON=2.7
-    - SLURM=17.11.1 CYTHON=0.27.3 CENTOS=6 PYTHON=2.6
-    - SLURM=17.11.1 CYTHON=0.19.2 CENTOS=7 PYTHON=3.6
-    - SLURM=17.11.1 CYTHON=0.19.2 CENTOS=7 PYTHON=3.5
-    - SLURM=17.11.1 CYTHON=0.19.2 CENTOS=7 PYTHON=3.4
-    - SLURM=17.11.1 CYTHON=0.19.2 CENTOS=7 PYTHON=2.7
-    - SLURM=17.11.1 CYTHON=0.19.2 CENTOS=6 PYTHON=2.6
-    - SLURM=17.11.1 CYTHON=0.15.1 CENTOS=7 PYTHON=2.7
-    - SLURM=17.11.2 CYTHON=0.27.3 CENTOS=7 PYTHON=3.6
-    - SLURM=17.11.2 CYTHON=0.27.3 CENTOS=7 PYTHON=3.5
-    - SLURM=17.11.2 CYTHON=0.27.3 CENTOS=7 PYTHON=3.4
-    - SLURM=17.11.2 CYTHON=0.27.3 CENTOS=7 PYTHON=2.7
-    - SLURM=17.11.2 CYTHON=0.27.3 CENTOS=6 PYTHON=2.6
-    - SLURM=17.11.2 CYTHON=0.19.2 CENTOS=7 PYTHON=3.6
-    - SLURM=17.11.2 CYTHON=0.19.2 CENTOS=7 PYTHON=3.5
-    - SLURM=17.11.2 CYTHON=0.19.2 CENTOS=7 PYTHON=3.4
-    - SLURM=17.11.2 CYTHON=0.19.2 CENTOS=7 PYTHON=2.7
-    - SLURM=17.11.2 CYTHON=0.19.2 CENTOS=6 PYTHON=2.6
-    - SLURM=17.11.2 CYTHON=0.15.1 CENTOS=7 PYTHON=2.7
-    - SLURM=17.11.3 CYTHON=0.27.3 CENTOS=7 PYTHON=3.6
-    - SLURM=17.11.3 CYTHON=0.27.3 CENTOS=7 PYTHON=3.5
-    - SLURM=17.11.3 CYTHON=0.27.3 CENTOS=7 PYTHON=3.4
-    - SLURM=17.11.3 CYTHON=0.27.3 CENTOS=7 PYTHON=2.7
-    - SLURM=17.11.3 CYTHON=0.27.3 CENTOS=6 PYTHON=2.6
-    - SLURM=17.11.3 CYTHON=0.19.2 CENTOS=7 PYTHON=3.6
-    - SLURM=17.11.3 CYTHON=0.19.2 CENTOS=7 PYTHON=3.5
-    - SLURM=17.11.3 CYTHON=0.19.2 CENTOS=7 PYTHON=3.4
-    - SLURM=17.11.3 CYTHON=0.19.2 CENTOS=7 PYTHON=2.7
-    - SLURM=17.11.3 CYTHON=0.19.2 CENTOS=6 PYTHON=2.6
-    - SLURM=17.11.3 CYTHON=0.15.1 CENTOS=7 PYTHON=2.7
-    - SLURM=17.11.5 CYTHON=0.27.3 CENTOS=7 PYTHON=3.6
-    - SLURM=17.11.5 CYTHON=0.27.3 CENTOS=7 PYTHON=3.5
-    - SLURM=17.11.5 CYTHON=0.27.3 CENTOS=7 PYTHON=3.4
-    - SLURM=17.11.5 CYTHON=0.27.3 CENTOS=7 PYTHON=2.7
-    - SLURM=17.11.5 CYTHON=0.27.3 CENTOS=6 PYTHON=2.6
-    - SLURM=17.11.5 CYTHON=0.19.2 CENTOS=7 PYTHON=3.6
-    - SLURM=17.11.5 CYTHON=0.19.2 CENTOS=7 PYTHON=3.5
-    - SLURM=17.11.5 CYTHON=0.19.2 CENTOS=7 PYTHON=3.4
-    - SLURM=17.11.5 CYTHON=0.19.2 CENTOS=7 PYTHON=2.7
-    - SLURM=17.11.5 CYTHON=0.19.2 CENTOS=6 PYTHON=2.6
-    - SLURM=17.11.5 CYTHON=0.15.1 CENTOS=7 PYTHON=2.7
-    - SLURM=17.11.6 CYTHON=0.27.3 CENTOS=7 PYTHON=3.6
-    - SLURM=17.11.6 CYTHON=0.27.3 CENTOS=7 PYTHON=3.5
-    - SLURM=17.11.6 CYTHON=0.27.3 CENTOS=7 PYTHON=3.4
-    - SLURM=17.11.6 CYTHON=0.27.3 CENTOS=7 PYTHON=2.7
-    - SLURM=17.11.6 CYTHON=0.27.3 CENTOS=6 PYTHON=2.6
-    - SLURM=17.11.6 CYTHON=0.19.2 CENTOS=7 PYTHON=3.6
-    - SLURM=17.11.6 CYTHON=0.19.2 CENTOS=7 PYTHON=3.5
-    - SLURM=17.11.6 CYTHON=0.19.2 CENTOS=7 PYTHON=3.4
-    - SLURM=17.11.6 CYTHON=0.19.2 CENTOS=7 PYTHON=2.7
-    - SLURM=17.11.6 CYTHON=0.19.2 CENTOS=6 PYTHON=2.6
-    - SLURM=17.11.6 CYTHON=0.15.1 CENTOS=7 PYTHON=2.7
-    - SLURM=17.11.7 CYTHON=0.27.3 CENTOS=7 PYTHON=3.6
-    - SLURM=17.11.7 CYTHON=0.27.3 CENTOS=7 PYTHON=3.5
-    - SLURM=17.11.7 CYTHON=0.27.3 CENTOS=7 PYTHON=3.4
-    - SLURM=17.11.7 CYTHON=0.27.3 CENTOS=7 PYTHON=2.7
-    - SLURM=17.11.7 CYTHON=0.27.3 CENTOS=6 PYTHON=2.6
-    - SLURM=17.11.7 CYTHON=0.19.2 CENTOS=7 PYTHON=3.6
-    - SLURM=17.11.7 CYTHON=0.19.2 CENTOS=7 PYTHON=3.5
-    - SLURM=17.11.7 CYTHON=0.19.2 CENTOS=7 PYTHON=3.4
-    - SLURM=17.11.7 CYTHON=0.19.2 CENTOS=7 PYTHON=2.7
-    - SLURM=17.11.7 CYTHON=0.19.2 CENTOS=6 PYTHON=2.6
-    - SLURM=17.11.7 CYTHON=0.15.1 CENTOS=7 PYTHON=2.7
-    - SLURM=17.11.8 CYTHON=0.27.3 CENTOS=7 PYTHON=3.6
-    - SLURM=17.11.8 CYTHON=0.27.3 CENTOS=7 PYTHON=3.5
-    - SLURM=17.11.8 CYTHON=0.27.3 CENTOS=7 PYTHON=3.4
-    - SLURM=17.11.8 CYTHON=0.27.3 CENTOS=7 PYTHON=2.7
-    - SLURM=17.11.8 CYTHON=0.27.3 CENTOS=6 PYTHON=2.6
-    - SLURM=17.11.8 CYTHON=0.19.2 CENTOS=7 PYTHON=3.6
-    - SLURM=17.11.8 CYTHON=0.19.2 CENTOS=7 PYTHON=3.5
-    - SLURM=17.11.8 CYTHON=0.19.2 CENTOS=7 PYTHON=3.4
-    - SLURM=17.11.8 CYTHON=0.19.2 CENTOS=7 PYTHON=2.7
-    - SLURM=17.11.8 CYTHON=0.19.2 CENTOS=6 PYTHON=2.6
-    - SLURM=17.11.8 CYTHON=0.15.1 CENTOS=7 PYTHON=2.7
-    - SLURM=17.11.9 CYTHON=0.27.3 CENTOS=7 PYTHON=3.6
-    - SLURM=17.11.9 CYTHON=0.27.3 CENTOS=7 PYTHON=3.5
-    - SLURM=17.11.9 CYTHON=0.27.3 CENTOS=7 PYTHON=3.4
-    - SLURM=17.11.9 CYTHON=0.27.3 CENTOS=7 PYTHON=2.7
-    - SLURM=17.11.9 CYTHON=0.27.3 CENTOS=6 PYTHON=2.6
-    - SLURM=17.11.9 CYTHON=0.19.2 CENTOS=7 PYTHON=3.6
-    - SLURM=17.11.9 CYTHON=0.19.2 CENTOS=7 PYTHON=3.5
-    - SLURM=17.11.9 CYTHON=0.19.2 CENTOS=7 PYTHON=3.4
-    - SLURM=17.11.9 CYTHON=0.19.2 CENTOS=7 PYTHON=2.7
-    - SLURM=17.11.9 CYTHON=0.19.2 CENTOS=6 PYTHON=2.6
-    - SLURM=17.11.9 CYTHON=0.15.1 CENTOS=7 PYTHON=2.7
-    - SLURM=17.11.10 CYTHON=0.27.3 CENTOS=7 PYTHON=3.6
-    - SLURM=17.11.10 CYTHON=0.27.3 CENTOS=7 PYTHON=3.5
-    - SLURM=17.11.10 CYTHON=0.27.3 CENTOS=7 PYTHON=3.4
-    - SLURM=17.11.10 CYTHON=0.27.3 CENTOS=7 PYTHON=2.7
-    - SLURM=17.11.10 CYTHON=0.27.3 CENTOS=6 PYTHON=2.6
-    - SLURM=17.11.10 CYTHON=0.19.2 CENTOS=7 PYTHON=3.6
-    - SLURM=17.11.10 CYTHON=0.19.2 CENTOS=7 PYTHON=3.5
-    - SLURM=17.11.10 CYTHON=0.19.2 CENTOS=7 PYTHON=3.4
-    - SLURM=17.11.10 CYTHON=0.19.2 CENTOS=7 PYTHON=2.7
-    - SLURM=17.11.10 CYTHON=0.19.2 CENTOS=6 PYTHON=2.6
-    - SLURM=17.11.10 CYTHON=0.15.1 CENTOS=7 PYTHON=2.7
-    - SLURM=17.11.11 CYTHON=0.27.3 CENTOS=7 PYTHON=3.6
-    - SLURM=17.11.11 CYTHON=0.27.3 CENTOS=7 PYTHON=3.5
-    - SLURM=17.11.11 CYTHON=0.27.3 CENTOS=7 PYTHON=3.4
-    - SLURM=17.11.11 CYTHON=0.27.3 CENTOS=7 PYTHON=2.7
-    - SLURM=17.11.11 CYTHON=0.27.3 CENTOS=6 PYTHON=2.6
-    - SLURM=17.11.11 CYTHON=0.19.2 CENTOS=7 PYTHON=3.6
-    - SLURM=17.11.11 CYTHON=0.19.2 CENTOS=7 PYTHON=3.5
-    - SLURM=17.11.11 CYTHON=0.19.2 CENTOS=7 PYTHON=3.4
-    - SLURM=17.11.11 CYTHON=0.19.2 CENTOS=7 PYTHON=2.7
-    - SLURM=17.11.11 CYTHON=0.19.2 CENTOS=6 PYTHON=2.6
-    - SLURM=17.11.11 CYTHON=0.15.1 CENTOS=7 PYTHON=2.7
-    - SLURM=17.11.12 CYTHON=0.27.3 CENTOS=7 PYTHON=3.6
-    - SLURM=17.11.12 CYTHON=0.27.3 CENTOS=7 PYTHON=3.5
-    - SLURM=17.11.12 CYTHON=0.27.3 CENTOS=7 PYTHON=3.4
-    - SLURM=17.11.12 CYTHON=0.27.3 CENTOS=7 PYTHON=2.7
-    - SLURM=17.11.12 CYTHON=0.27.3 CENTOS=6 PYTHON=2.6
-    - SLURM=17.11.12 CYTHON=0.19.2 CENTOS=7 PYTHON=3.6
-    - SLURM=17.11.12 CYTHON=0.19.2 CENTOS=7 PYTHON=3.5
-    - SLURM=17.11.12 CYTHON=0.19.2 CENTOS=7 PYTHON=3.4
-    - SLURM=17.11.12 CYTHON=0.19.2 CENTOS=7 PYTHON=2.7
-    - SLURM=17.11.12 CYTHON=0.19.2 CENTOS=6 PYTHON=2.6
-    - SLURM=17.11.12 CYTHON=0.15.1 CENTOS=7 PYTHON=2.7
-    - SLURM=17.11.13 CYTHON=0.27.3 CENTOS=7 PYTHON=3.6
-    - SLURM=17.11.13 CYTHON=0.27.3 CENTOS=7 PYTHON=3.5
-    - SLURM=17.11.13 CYTHON=0.27.3 CENTOS=7 PYTHON=3.4
-    - SLURM=17.11.13 CYTHON=0.27.3 CENTOS=7 PYTHON=2.7
-    - SLURM=17.11.13 CYTHON=0.27.3 CENTOS=6 PYTHON=2.6
-    - SLURM=17.11.13 CYTHON=0.19.2 CENTOS=7 PYTHON=3.6
-    - SLURM=17.11.13 CYTHON=0.19.2 CENTOS=7 PYTHON=3.5
-    - SLURM=17.11.13 CYTHON=0.19.2 CENTOS=7 PYTHON=3.4
-    - SLURM=17.11.13 CYTHON=0.19.2 CENTOS=7 PYTHON=2.7
-    - SLURM=17.11.13 CYTHON=0.19.2 CENTOS=6 PYTHON=2.6
-    - SLURM=17.11.13 CYTHON=0.15.1 CENTOS=7 PYTHON=2.7
-=======
     - SLURM=19.05.0 CYTHON=0.29.6 PYTHON=3.6
     - SLURM=19.05.0 CYTHON=0.29.6 PYTHON=3.5
     - SLURM=19.05.0 CYTHON=0.29.6 PYTHON=3.4
@@ -159,7 +14,6 @@
     - SLURM=19.05.0 CYTHON=0.19.2 PYTHON=2.6
     - SLURM=19.05.0 CYTHON=0.15.1 PYTHON=2.7
     - SLURM=19.05.0 CYTHON=0.15.1 PYTHON=2.6
->>>>>>> aa0387f0
 services:
   - docker
 before_install:
