# -*- coding: utf-8 -*-

import os
import imp
import logging
import platform
import shutil
import sys

from stat import *
from string import *

from distutils.core import setup
from distutils.extension import Extension
from distutils.command import clean
from distutils.sysconfig import get_python_lib

logger = logging.getLogger()
#logger.addHandler(logging.StreamHandler(sys.stderr))
logging.basicConfig(level=20)

# PySlurm Version

#VERSION = imp.load_source("/tmp", "pyslurm/__init__.py").__version__
__version__ = "17.02.0"
__min_slurm_hex_version__ = "0x110200"
__max_slurm_hex_version__ = "0x110206"

def fatal(logstring, code=1):
    logger.error("Fatal: " + logstring)
    sys.exit(code)

def warn(logstring):
    logger.error("Warning: " + logstring)

def info(logstring):
    logger.info("Info: " + logstring)

def usage():
    info("Need to provide either SLURM dir location for build")
    info("Please use --slurm=PATH or --slurm-lib=PATH and --slurm-inc=PATH")
    info("i.e If slurm is installed in /usr use :")
    info("\t--slurm=/usr or --slurm-lib=/usr/lib64 and --slurm-inc=/usr/include")
    info("For now if using BlueGene Cluster set the type with --bgq")
    sys.exit(1)

def scandir(dir, files=[]):
    """
    Scan the directory for extension files, converting
    them to extension names in dotted notation.
    """

    for file in os.listdir(dir):
        path = os.path.join(dir, file)
        if os.path.isfile(path) and path.endswith(".pyx"):
            files.append(path.replace(os.path.sep, ".")[:-4])
        elif os.path.isdir(path):
            scandir(path, files)
    return files

def makeExtension(extName):
    """Generate an Extension object from its dotted name"""

    extPath = extName.replace(".", os.path.sep) + ".pyx"
    return Extension(
        extName,
        [extPath],
        include_dirs = ['%s' % SLURM_INC, '.'],   # adding the '.' to include_dirs is CRUCIAL!!
        library_dirs = ['%s' % SLURM_LIB, '%s/slurm' % SLURM_LIB],
<<<<<<< HEAD
        libraries = ['slurmdb','slurm'],
=======
        libraries = ['slurmdb', 'slurm'],
>>>>>>> 961bbbfe
        runtime_library_dirs = ['%s/' % SLURM_LIB, '%s/slurm' % SLURM_LIB],
        extra_objects = [],
        extra_compile_args = [],
        extra_link_args = [],
    )

def read(fname):
    """Read the README.rst file for long description"""

    return open(os.path.join(os.path.dirname(__file__), fname)).read()

def read_inc_version(fname):
    """Read the supplied include file and extract slurm version number
    in the line #define SLURM_VERSION_NUMBER 0x020600 """

    hex = ''
    f = open(fname, "r")
    for line in f:
        if line.find("#define SLURM_VERSION_NUMBER") == 0:
            hex = line.split(" ")[2].strip()
            info("Build - Detected Slurm include file version - %s (%s)" % (hex, inc_vers2str(hex)))
    f.close()

    return hex

def inc_vers2str(hex_inc_version):
    """Return a slurm version number string decoded from the bit shifted components of the
    slurm version hex string supplied in slurm.h."""

    a = int(hex_inc_version,16)
    b = ( a >> 16 & 0xff, a >> 8 & 0xff, a & 0xff)
    return '{0:02d}.{1:02d}.{2:02d}'.format(*b)

def clean():
    """
    Cleanup build directory and temporary files.

    I wonder if disutils.dir_util.remove_tree should be used instead?
    """

    info("Clean - checking for objects to clean")
    if os.path.isdir("build/"):
        info("Clean - removing pyslurm build temp directory ...")
        try:
            shutil.rmtree("build/")
        except:
            fatal("Clean - failed to remove pyslurm build/ directory !")
            sys.exit(-1)

    files = ["pyslurm/__init__.pyc", "pyslurm/pyslurm.c", "pyslurm/bluegene.pxi", "pyslurm/pyslurm.so", "pyslurm/slurm_version.pxi" ]

    for file in files:

        if os.path.exists(file):

            if os.path.isfile(file):
                try:
                    info("Clean - removing %s temp file" % file)
                    os.unlink(file)
                except:
                    fatal("Clean - failed to remove %s temp file" % file)
                    sys.exit(-1)
            else:
                fatal("Clean - %s temp file not a file !" % file)
                sys.exit(-1)

    info("Clean - completed")


def check_libPath(slurm_path):

    if not slurm_path:
        slurm_path = DEFAULT_SLURM

    slurm_path = os.path.normpath(slurm_path)

    # if base dir given then check this

    if os.path.basename(slurm_path) in ['lib','lib64']:
        if os.path.exists("%s/libslurm.so" % slurm_path):
            info("Build - Found Slurm shared library in %s" % slurm_path)
            return slurm_path
        else:
            info("Build - Cannot locate Slurm shared library in %s" % slurm_path)
            return ''

    # if base dir given then search lib64 and then lib

    for libpath in ['lib64', 'lib']:

        slurmlibPath = "%s/%s" % (slurm_path, libpath)
        if os.path.exists("%s/libslurm.so" % slurmlibPath):
            info("Build - Found Slurm shared library in %s" % slurmlibPath)
            return slurmlibPath

    info("Build - Could not locate Slurm shared library in %s" % slurm_path)
    return ''

#
# Main section
#

info("")
info("Building PySlurm (%s)" % __version__)
info("------------------------------")
info("")

if sys.version_info[:2] < (2, 6):
    fatal("PySlurm %s requires Python version 2.6 or later (%d.%d detected)." % (__version__, sys.version_info[:2]))

compiler_dir = os.path.join(get_python_lib(prefix=''), 'src/pyslurm/')

CyVersion_min = "0.15"
try:
    from Cython.Distutils import build_ext
    from Cython.Compiler.Version import version as CyVersion

    info("Cython version %s installed\n" % CyVersion)

    if CyVersion < CyVersion_min:
        fatal("Please use Cython version >= %s" % CyVersion_min)
except:
    fatal("Cython (www.cython.org) is required to build PySlurm")
    fatal("Please use Cython version >= %s" % CyVersion_min)

#
# Set default Slurm directory to /usr
#

DEFAULT_SLURM = '/usr'
SLURM_DIR = SLURM_LIB = SLURM_INC = ''

#
# Handle flags but only on build section
#
#    --slurm=[ROOT_PATH] | --slurm-lib=[LIB_PATH] && --slurm-inc=[INC_PATH]
#

args = sys.argv[:]
if args[1] == 'clean':

    #
    # Call clean up of temporary build objects
    #

    clean()

if args[1] == 'build' or args[1] == 'build_ext':

    #
    # Call clean up of temporary build objects
    #

    clean()

    for arg in args:
        if arg.find('--slurm=') == 0:
            SLURM_DIR = arg.split('=')[1]
            sys.argv.remove(arg)
        if arg.find('--slurm-lib=') == 0:
            SLURM_LIB = arg.split('=')[1]
            sys.argv.remove(arg)
        if arg.find('--slurm-inc=') == 0:
            SLURM_INC = arg.split('=')[1]
            sys.argv.remove(arg)

        BGQ = 0
        if arg.find('--bgq') == 0:
            BGQ=1
            sys.argv.remove(arg)

    # Slurm installation directory

    if SLURM_DIR and (SLURM_LIB or SLURM_INC):
        usage()
    elif SLURM_DIR and not (SLURM_LIB or SLURM_INC):
        SLURM_LIB = "%s" % SLURM_DIR
        SLURM_INC = "%s/include" % SLURM_DIR
    elif not SLURM_DIR and not SLURM_LIB and not SLURM_INC:
        SLURM_LIB = "%s" %  DEFAULT_SLURM
        SLURM_INC = "%s/include" %  DEFAULT_SLURM
    elif not SLURM_DIR and (not SLURM_LIB or not SLURM_INC):
        usage()

    # Test for slurm.h maybe from derived paths 

    if not os.path.exists("%s/slurm/slurm.h" % SLURM_INC):
        info("Build - Cannot locate the Slurm include in %s" % SLURM_INC)
        usage()

    # Test for supported min and max Slurm versions 

    SLURM_INC_VER = read_inc_version("%s/slurm/slurm.h" % SLURM_INC)
    if (int(SLURM_INC_VER,16) < int(__min_slurm_hex_version__,16)) or (int(SLURM_INC_VER,16) > int(__max_slurm_hex_version__,16)):
        fatal("Build - Incorrect slurm version detected, require Slurm-%s to slurm-%s" % (inc_vers2str(__min_slurm_hex_version__), inc_vers2str(__max_slurm_hex_version__)))
        sys.exit(-1)

    # Test for libslurm in lib64 and then lib

    SLURM_LIB = check_libPath(SLURM_LIB)
    if not SLURM_LIB:
        usage()

    # Slurm version 

    info("Build - Writing Slurm version to pyslurm/slurm_version.pxi")
    try:
        f = open("pyslurm/slurm_version.pxi", "w")
        f.write("SLURM_VERSION_NUMBER = %s\n" % SLURM_INC_VER)
        f.close()
    except:
        fatal("Build - Unable to write Slurm version to pyslurm/slurm_version.pxi")
        sys.exit(-1)

    # BlueGene

    info("Build - Generating pyslurm/bluegene.pxi file")
    try:
        f = open("pyslurm/bluegene.pxi", "w")
        f.write("DEF BG=1\n")
        f.write("DEF BGQ=%d\n" % BGQ)
        f.close()
    except:
        fatal("Build - Unable to write Blue Gene type to pyslurm/bluegene.pxd")
        sys.exit(-1)

# Get the list of extensions

extNames = scandir("pyslurm/")

# Build up the set of Extension objects

extensions = [makeExtension(name) for name in extNames]

setup(
    name = "pyslurm",
    version = __version__,
    license="GPL",
    description = ("Slurm Interface for Python"),
    long_description=read("README.rst"),
    author = "Mark Roberts",
    author_email = "mark@gingergeeks co uk",
    url = "http://www.gingergeeks.co.uk/pyslurm/",
    platforms = ["Linux"],
    keywords = ["Batch Scheduler", "Resource Manager", "Slurm", "Cython"],
    packages = ["pyslurm"],
    ext_modules = extensions,
    cmdclass = {"build_ext": build_ext },
    classifiers = [
        'Development Status :: 4 - Beta',
        'Environment :: Console',
        'License :: OSI Approved :: GPL',
        'Intended Audience :: Developers',
        'Natural Language :: English',
        'Operating System :: Linux',
        'Programming Language :: Python',
        'Programming Language :: Python :: 2.6',
        'Programming Language :: Python :: 2.7',
        'Programming Language :: Python :: 3.4',
        'Topic :: Software Development :: Libraries',
        'Topic :: Software Development :: Libraries :: Python Modules',
    ]
)<|MERGE_RESOLUTION|>--- conflicted
+++ resolved
@@ -67,11 +67,7 @@
         [extPath],
         include_dirs = ['%s' % SLURM_INC, '.'],   # adding the '.' to include_dirs is CRUCIAL!!
         library_dirs = ['%s' % SLURM_LIB, '%s/slurm' % SLURM_LIB],
-<<<<<<< HEAD
-        libraries = ['slurmdb','slurm'],
-=======
         libraries = ['slurmdb', 'slurm'],
->>>>>>> 961bbbfe
         runtime_library_dirs = ['%s/' % SLURM_LIB, '%s/slurm' % SLURM_LIB],
         extra_objects = [],
         extra_compile_args = [],
